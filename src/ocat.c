--- conflicted
+++ resolved
@@ -338,11 +338,7 @@
    log_debug("parse_opt_early()");
    opterr = 1;
    optind = 1;
-<<<<<<< HEAD
-   while ((c = getopt(argc, argv, "f:IabBCd:e:hHrRiopl:t:T:s:Uu:45L:P:n:")) != -1)
-=======
-   while ((c = getopt(argc, argv, "f:IabBCd:e:g:hHrRiopl:t:T:s:Uu:4L:P:n:")) != -1)
->>>>>>> 9ad2784d
+   while ((c = getopt(argc, argv, "f:IabBCd:e:g:hHrRiopl:t:T:s:Uu:45L:P:n:")) != -1)
    {
       log_debug("getopt(): c = %c, optind = %d, opterr = %d, optarg = \"%s\"", c, optind, opterr, SSTR(optarg));
       switch (c)
